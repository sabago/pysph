""" An example solving the Ellptical drop test case """

import pysph.base.api as base
import pysph.solver.api as solver

import warnings

dt = 1e-4
tf = 0.0076

app = solver.Application()

<<<<<<< HEAD
# use the solvers default cubic spline kernel
=======
# set the integrator type
>>>>>>> 2ad5799b
integrator_type = solver.RK2Integrator

s = solver.FluidSolver(dim=2, integrator_type=integrator_type)

s.set_time_step(dt)
s.set_final_time(tf)

<<<<<<< HEAD
app.set_solver(
    solver=s,
    variable_h=False,
    callable=solver.fluid_solver.get_circular_patch, name='fluid', type=0,
    locator_type=base.NeighborLocatorType.SPHNeighborLocator,
    cl_locator_type=base.OpenCLNeighborLocatorType.LinkedListSPHNeighborLocator,
    domain_manager_type=base.DomainManagerType.LinkedListManager)
=======
app.set_solver(s, var_h=False,
               create_particles=solver.fluid_solver.get_circular_patch, name='fluid', type=0,
               locator_type=base.NeighborLocatorType.SPHNeighborLocator,
               cl_locator_type=base.OpenCLNeighborLocatorType.LinkedListSPHNeighborLocator,
               domain_manager_type=base.DomainManagerType.LinkedListManager)
>>>>>>> 2ad5799b

if app.options.with_cl:
    msg = """\n\n
You have chosen to run the example with OpenCL support.  The only
integrator with OpenCL support is the forward Euler
integrator. This integrator will be used instead of the default
RK2 integrator for this example.\n\n
"""
    warnings.warn(msg)
    integrator_type = solver.EulerIntegrator

# Print the output at every time step
s.set_print_freq(1)

app.run()


<|MERGE_RESOLUTION|>--- conflicted
+++ resolved
@@ -10,11 +10,7 @@
 
 app = solver.Application()
 
-<<<<<<< HEAD
-# use the solvers default cubic spline kernel
-=======
 # set the integrator type
->>>>>>> 2ad5799b
 integrator_type = solver.RK2Integrator
 
 s = solver.FluidSolver(dim=2, integrator_type=integrator_type)
@@ -22,7 +18,6 @@
 s.set_time_step(dt)
 s.set_final_time(tf)
 
-<<<<<<< HEAD
 app.set_solver(
     solver=s,
     variable_h=False,
@@ -30,13 +25,6 @@
     locator_type=base.NeighborLocatorType.SPHNeighborLocator,
     cl_locator_type=base.OpenCLNeighborLocatorType.LinkedListSPHNeighborLocator,
     domain_manager_type=base.DomainManagerType.LinkedListManager)
-=======
-app.set_solver(s, var_h=False,
-               create_particles=solver.fluid_solver.get_circular_patch, name='fluid', type=0,
-               locator_type=base.NeighborLocatorType.SPHNeighborLocator,
-               cl_locator_type=base.OpenCLNeighborLocatorType.LinkedListSPHNeighborLocator,
-               domain_manager_type=base.DomainManagerType.LinkedListManager)
->>>>>>> 2ad5799b
 
 if app.options.with_cl:
     msg = """\n\n
