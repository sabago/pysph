--- conflicted
+++ resolved
@@ -12,8 +12,8 @@
 
 # Shock tube parameters
 
-nl = int(320 * 4)
-nr = int(80 * 4)
+nl = int(320 * 7.5)
+nr = int(80 * 7.5)
 
 dxl = 0.6/nl
 dxr = 4*dxl
@@ -106,11 +106,7 @@
 
 # Create the application
 app = solver.Application()
-<<<<<<< HEAD
-
-
-=======
->>>>>>> 2ad5799b
+
 
 # define the solver and kernel
 s = solver.Solver(dim=1, integrator_type=solver.RK2Integrator)
@@ -204,18 +200,12 @@
 s.set_final_time(0.15)
 s.set_time_step(3e-4)
 
-<<<<<<< HEAD
 app.set_solver(
     solver=s,
     min_cell_size = 4*h0,
     variable_h=True, callable=get_particles,
     locator_type=base.NeighborLocatorType.SPHNeighborLocator
     )
-=======
-app.set_solver(s,min_cell_size = 4*h0,
-               var_h=True, create_particles=get_particles,
-               locator_type=base.NeighborLocatorType.SPHNeighborLocator)
->>>>>>> 2ad5799b
 
 # add the boundary update function to the particles
 s.particles.add_misc_function( UpdateBoundaryParticles(s.particles) )
