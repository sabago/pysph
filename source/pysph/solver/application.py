# Standard imports.
import logging, os
from optparse import OptionParser, OptionGroup, Option
from os.path import basename, splitext
import sys

from utils import mkdir

# PySPH imports.
from pysph.base.particles import Particles, CLParticles, ParticleArray
from pysph.solver.controller import CommandManager
from pysph.solver.integrator import integration_methods
from pysph.base.nnps import NeighborLocatorType as LocatorType
import pysph.base.kernels as kernels

# MPI conditional imports
HAS_MPI = True
try:
    from mpi4py import MPI
except ImportError:
    HAS_MPI = False
else:
    from pysph.parallel.load_balancer import LoadBalancer


def list_option_callback(option, opt, value, parser):
    val = value.split(',')
    val.extend( parser.rargs )
    setattr( parser.values, option.dest, val )

##############################################################################
# `Application` class.
############################################################################## 
class Application(object):
    """ Class used by any SPH application """

    def __init__(self, load_balance=True, fname=None):
        """ Constructor

        Parameters
        ----------
        load_balance : A boolean which determines if automatic load
                          balancing is to be performed or not

        """
        self._solver = None 
        self.load_balance = load_balance

        if fname == None:
            fname = sys.argv[0].split('.')[0]

        self.fname = fname

        self.args = sys.argv[1:]

        # MPI related vars.
        self.comm = None
        self.num_procs = 1
        self.rank = 0
        if HAS_MPI:
            self.comm = comm = MPI.COMM_WORLD
            self.num_procs = comm.Get_size()
            self.rank = comm.Get_rank()
        
        self._log_levels = {'debug': logging.DEBUG,
                           'info': logging.INFO,
                           'warning': logging.WARNING,
                           'error': logging.ERROR,
                           'critical': logging.CRITICAL,
                           'none': None}

        self._setup_optparse()

        self.path = None
    
    def _setup_optparse(self):
        usage = """
        %prog [options] 

        Note that you may run this program via MPI and the run will be
        automatically parallelized.  To do this run::

         $ mpirun -n 4 /path/to/your/python %prog [options]
   
        Replace '4' above with the number of processors you have.
        Below are the options you may pass.
        """
        parser = OptionParser(usage)
        self.opt_parse = parser

        # Add some default options.
        parser.add_option("-b", "--no-load-balance", action="store_true",
                         dest="no_load_balance", default=False,
                         help="Do not perform automatic load balancing "\
                              "for parallel runs.")
        # -v
        valid_vals = "Valid values: %s"%self._log_levels.keys()
        parser.add_option("-v", "--loglevel", action="store",
                          type="string",
                          dest="loglevel",
                          default='warning',
                          help="Log-level to use for log messages. " +
                               valid_vals)
        # --logfile
        parser.add_option("--logfile", action="store",
                          type="string",
                          dest="logfile",
                          default=None,
                          help="Log file to use for logging, set to "+
                               "empty ('') for no file logging.")
        # -l 
        parser.add_option("-l", "--print-log", action="store_true",
                          dest="print_log", default=False,
                          help="Print log messages to stderr.")
        # --final-time
        parser.add_option("--final-time", action="store",
                          type="float",
                          dest="final_time",
                          default=None,
                          help="Total time for the simulation.")
        # --time-step
        parser.add_option("--time-step", action="store",
                          type="float",
                          dest="time_step",
                          default=None,
                          help="Time-step to use for the simulation.")
        # -q/--quiet.
        parser.add_option("-q", "--quiet", action="store_true",
                         dest="quiet", default=False,
                         help="Do not print any progress information.")

        # -o/ --output
        parser.add_option("-o", "--output", action="store",
                          dest="output", default=self.fname,
                          help="File name to use for output")

        # --output-freq.
        parser.add_option("--freq", action="store",
                          dest="freq", default=20, type="int",
                          help="Printing frequency for the output")
        
        # -d/ --detailed-output.
        parser.add_option("-d", "--detailed-output", action="store_true",
                         dest="detailed_output", default=False,
                         help="Dump detailed output.")

        # --directory
        parser.add_option("--directory", action="store",
                         dest="output_dir", default=self.fname+'_output',
                         help="Dump output in the specified directory.")

        # --kernel
        parser.add_option("--kernel", action="store",
                          dest="kernel", type="int",
                          help="%-55s"%"The kernel function to use:"+
                          ''.join(['%d - %-51s'%(d,s) for d,s in
                                     enumerate(kernels.kernel_names)]))

        # -k/--kernel-correction
        parser.add_option("-k", "--kernel-correction", action="store",
                          dest="kernel_correction", type="int",
                          default=-1,
                          help="""Use Kernel correction.
                                  0 - Bonnet and Lok correction
                                  1 - RKPM first order correction""")

        # --integration
        parser.add_option("--integration", action="store",
                          dest="integration", type="int",
                          help="%-55s"%"The integration method to use:"+
                          ''.join(['%d - %-51s'%(d,s[0]) for d,s in
                                     enumerate(integration_methods)]))

        # --xsph
        parser.add_option("--xsph", action="store", dest="eps", type="float",
                          default=None, 
                          help="Use XSPH correction with epsilon value")

        # --cl
        parser.add_option("--cl", action="store_true", dest="with_cl",
                          default=False, help="""Use OpenCL to run the
                          simulation on an appropriate device """)

        # --arrays_to_print
        parser.add_option("--arrays_to_print", action="callback",
                          callback=list_option_callback,
                          dest="arrays_to_print",
                          type="string",
                          help="""Only print solution properties for this list
                          of arrays""")
        
        # solver interfaces
        interfaces = OptionGroup(parser, "Interfaces",
                                 "Add interfaces to the solver")

        interfaces.add_option("--interactive", action="store_true",
                              dest="cmd_line", default=False,
                              help=("Add an interactive commandline interface "
                                    "to the solver"))
        
        interfaces.add_option("--xml-rpc", action="store",
                              dest="xml_rpc", metavar='[HOST:]PORT',
                              help=("Add an XML-RPC interface to the solver; "
                                    "HOST=0.0.0.0 by default"))
        
        interfaces.add_option("--multiproc", action="store",
                              dest="multiproc", metavar='[[AUTHKEY@]HOST:]PORT[+]',
                              default="pysph@0.0.0.0:8800+",
                              help=("Add a python multiprocessing interface "
                                    "to the solver; "
                                    "AUTHKEY=pysph, HOST=0.0.0.0, PORT=8800+ by"
                                    " default (8800+ means first available port "
                                    "number 8800 onwards)"))
        
        interfaces.add_option("--no-multiproc", action="store_const",
                              dest="multiproc", const=None,
                              help=("Disable multiprocessing interface "
                                    "to the solver"))
        
        parser.add_option_group(interfaces)
        
        # solver job resume support
        parser.add_option('--resume', action='store', dest='resume',
                          metavar='TIME|*|?',
                          help=('Resume solver from specified time (as stored '
                                'in the data in output directory); * chooses '
                                'the latest available time; ? lists all '
                                'available times')
                          )

    def _process_command_line(self):
        """Parse any command line arguments.  Add any new options before
        this is called.  This also sets up the logging automatically.
        """
        (options, args) = self.opt_parse.parse_args(self.args)
        self.options = options
        
        # Setup logging based on command line options.
        level = self._log_levels[options.loglevel]

        #save the path where we want to dump output
        self.path = os.path.abspath(options.output_dir)
        mkdir(self.path)

        if level is not None:
            self._setup_logging(options.logfile, level,
                                options.print_log)

    def _setup_logging(self, filename=None, 
                      loglevel=logging.WARNING,
                      stream=True):
        """Setup logging for the application.
        
        Parameters
        ----------
        filename : The filename to log messages to.  If this is None
                      a filename is automatically chosen and if it is an
                      empty string, no file is used

        loglevel : The logging level

        stream : Boolean indicating if logging is also printed on
                    stderr
        """
        # logging setup
        self.logger = logger = logging.getLogger()
        logger.setLevel(loglevel)
        # Setup the log file.
        if filename is None:
            filename = splitext(basename(sys.argv[0]))[0] + '.log'
        if len(filename) > 0:
            lfn = os.path.join(self.path,filename)
            if self.num_procs > 1:
                logging.basicConfig(level=loglevel, filename=lfn,
                                    filemode='w')
        if stream:
            logger.addHandler(logging.StreamHandler())

    def _create_particles(self, variable_h, callable, min_cell_size=-1,
                         *args, **kw):
        """ Create particles given a callable and any arguments to it.
        This will also automatically distribute the particles among
        processors if this is a parallel run.  Returns the `Particles`
        instance that is created.
        """

        num_procs = self.num_procs
        rank = self.rank
        data = None
        if rank == 0:
            # Only master creates the particles.
            pa = callable(*args, **kw)

            if num_procs > 1:
                # Use the offline load-balancer to distribute the data
                # initially. Negative cell size forces automatic computation. 
                data = LoadBalancer.distribute_particles(pa, 
                                                         num_procs=num_procs, 
                                                         block_size=-1)
        if num_procs > 1:
            # Now scatter the distributed data.
            pa = self.comm.scatter(data, root=0)

        self.particle_array = pa

        in_parallel = num_procs > 1
        if isinstance(pa, (ParticleArray,)):
            pa = [pa]

        no_load_balance = self.options.no_load_balance
        if no_load_balance:
            self.load_balance = False
        else:
            self.load_balance = True

        if self.options.with_cl:

            cl_locator_type = kw.get('cl_locator_type', None)
            domain_manager_type = kw.get('domain_manager_type', None)

            if cl_locator_type and domain_manager_type:

                self.particles = CLParticles(
                    arrays=pa, cl_locator_type=cl_locator_type,
                    domain_manager_type=domain_manager_type)

            else:
                self.particles = CLParticles(arrays=pa)
                
        else:

            locator_type = kw.get('locator_type', None)

            if locator_type:
                if locator_type not in [LocatorType.NSquareNeighborLocator,
                                        LocatorType.SPHNeighborLocator]:

                    msg = "locator type %d not understood"%(locator_type)
                    raise RuntimeError(msg)

            else:
                locator_type = LocatorType.SPHNeighborLocator

            self.particles = Particles(arrays=pa, variable_h=variable_h,
                                       in_parallel=in_parallel,
                                       load_balancing=self.load_balance,
                                       update_particles=True,
                                       min_cell_size=min_cell_size,
                                       locator_type=locator_type)

        return self.particles

    ######################################################################
    # Public interface.
    ###################################################################### 
    def set_args(self, args):
        self.args = args

    def add_option(self, opt):
        """ Add an Option/OptionGroup or their list to OptionParser """
        if isinstance(opt, OptionGroup):
            self.opt_parse.add_option_group(opt)
        elif isinstance(opt, Option):
            self.opt_parse.add_option(opt)
        else:
            # assume a list of Option/OptionGroup
            for o in opt:
                self.add_option(o)

    def set_solver(self, solver, create_particles=None, var_h=False, min_cell_size=-1):
        """Set the application's solver.  This will call the solver's
        `setup_integrator` method.

        The following solver options are set:

        dt -- the time step for the solver

        tf -- the final time for the simulationl

        fname -- the file name for output file printing

        freq -- the output print frequency

        level -- the output detail level

        dir -- the output directory

        hks -- Hernquist and Katz kernel correction

        eps -- the xsph correction factor

        with_cl -- OpenCL related initializations

        integration_type -- The integration method

        default_kernel -- the default kernel to use for operations

        Parameters
        ----------
        create_particles : callable or None
            If supplied, particles will be created for the solver using the
            particle arrays returned by the callable. Else particles for the
            solver need to be set before calling this method
        var_h : bool
            If the particles created using create_particles have variable h
        min_cell_size : float
            minimum cell size for particles created using min_cell_size
        """
        self._solver = solver
        solver_opts = solver.get_options(self.opt_parse)
        if solver_opts is not None:
            self.add_option(solver_opts)
        self._process_command_line()

        if create_particles:
            self._create_particles(var_h, create_particles, min_cell_size)

        self._solver.setup_solver(self.options.__dict__)

        dt = self.options.time_step
        if dt is not None:
            solver.set_time_step(dt)
        tf = self.options.final_time
        if tf is not None:
            solver.set_final_time(tf)

        # set the rank for the solver
        solver.rank = self.rank

        #setup the solver output file name
        fname = self.options.output

        if HAS_MPI:
            comm = self.comm 
            rank = self.rank
            
            if not self.num_procs == 0:
                fname += '_' + str(rank)

        # output file name
        solver.set_output_fname(fname)

        # output print frequency
        solver.set_print_freq(self.options.freq)

        # output printing level (default is not detailed)
        solver.set_output_printing_level(self.options.detailed_output)

        # output directory
        solver.set_output_directory(self.options.output_dir)

        # default kernel
        if self.options.kernel is not None:
            solver.default_kernel = getattr(kernels,
                      kernels.kernel_names[self.options.kernel])(dim=solver.dim)

        # Hernquist and Katz kernel correction
        solver.set_kernel_correction(self.options.kernel_correction)

        # XSPH operation
        if self.options.eps is not None:
            solver.eps = self.options.eps

        # OpenCL setup for the solver
        solver.set_cl(self.options.with_cl)
<<<<<<< HEAD

        # solver setup. Particles will be available now
        solver.setup_integrator(self.particles)

        # print options for the solver
        solver.set_arrays_to_print(self.options.arrays_to_print)
=======
>>>>>>> 2a35be1c
        
        if self.options.resume is not None:
            solver.particles = self.particles # needed to be able to load particles
            r = solver.load_output(self.options.resume)
            if r is not None:
                print 'available times for resume:'
                print r
                sys.exit(0)

        if self.options.integration is not None:
            solver.integrator_type = integration_methods[self.options.integration][1]
        
        solver.setup_integrator(self.particles)

        # add solver interfaces
        self.command_manager = CommandManager(solver, self.comm)
        solver.set_command_handler(self.command_manager.execute_commands)

        if self.rank == 0:
            # commandline interface
            if self.options.cmd_line:
                from pysph.solver.solver_interfaces import CommandlineInterface
                self.command_manager.add_interface(CommandlineInterface().start)
        
            # XML-RPC interface
            if self.options.xml_rpc:
                from pysph.solver.solver_interfaces import XMLRPCInterface
                addr = self.options.xml_rpc
                idx = addr.find(':')
                host = "0.0.0.0" if idx == -1 else addr[:idx]
                port = int(addr[idx+1:])
                self.command_manager.add_interface(XMLRPCInterface((host,port)).start)
            # python MultiProcessing interface
            if self.options.multiproc:
                from pysph.solver.solver_interfaces import MultiprocessingInterface
                addr = self.options.multiproc
                idx = addr.find('@')
                authkey = "pysph" if idx == -1 else addr[:idx]
                addr = addr[idx+1:]
                idx = addr.find(':')
                host = "0.0.0.0" if idx == -1 else addr[:idx]
                port = addr[idx+1:]
                if port[-1] == '+':
                    try_next_port = True
                    port = port[:-1]
                else:
                    try_next_port = False
                port = int(port)

                interface = MultiprocessingInterface((host,port), authkey,
                                                     try_next_port)

                self.command_manager.add_interface(interface.start)

                self.logger.info('started multiprocessing interface on %s'%(
                        interface.address,))

    def run(self):
        """Run the application."""
        self._solver.solve(not self.options.quiet)
<|MERGE_RESOLUTION|>--- conflicted
+++ resolved
@@ -178,7 +178,7 @@
 
         # --cl
         parser.add_option("--cl", action="store_true", dest="with_cl",
-                          default=False, help="""Use OpenCL to run the
+                          default=False, help=""" Use OpenCL to run the
                           simulation on an appropriate device """)
 
         # --arrays_to_print
@@ -367,7 +367,8 @@
             for o in opt:
                 self.add_option(o)
 
-    def set_solver(self, solver, create_particles=None, var_h=False, min_cell_size=-1):
+    def set_solver(self, solver, callable=None,
+                   variable_h=False, min_cell_size=-1, **kwargs):
         """Set the application's solver.  This will call the solver's
         `setup_integrator` method.
 
@@ -397,11 +398,11 @@
 
         Parameters
         ----------
-        create_particles : callable or None
+        callable : callable or None
             If supplied, particles will be created for the solver using the
             particle arrays returned by the callable. Else particles for the
             solver need to be set before calling this method
-        var_h : bool
+        variable_h : bool
             If the particles created using create_particles have variable h
         min_cell_size : float
             minimum cell size for particles created using min_cell_size
@@ -412,8 +413,9 @@
             self.add_option(solver_opts)
         self._process_command_line()
 
-        if create_particles:
-            self._create_particles(var_h, create_particles, min_cell_size)
+        if callable:
+            self._create_particles(variable_h, callable, min_cell_size,
+                                   **kwargs)
 
         self._solver.setup_solver(self.options.__dict__)
 
@@ -424,9 +426,6 @@
         if tf is not None:
             solver.set_final_time(tf)
 
-        # set the rank for the solver
-        solver.rank = self.rank
-
         #setup the solver output file name
         fname = self.options.output
 
@@ -463,15 +462,6 @@
 
         # OpenCL setup for the solver
         solver.set_cl(self.options.with_cl)
-<<<<<<< HEAD
-
-        # solver setup. Particles will be available now
-        solver.setup_integrator(self.particles)
-
-        # print options for the solver
-        solver.set_arrays_to_print(self.options.arrays_to_print)
-=======
->>>>>>> 2a35be1c
         
         if self.options.resume is not None:
             solver.particles = self.particles # needed to be able to load particles
@@ -486,6 +476,9 @@
         
         solver.setup_integrator(self.particles)
 
+        # print options for the solver
+        solver.set_arrays_to_print(self.options.arrays_to_print)
+        
         # add solver interfaces
         self.command_manager = CommandManager(solver, self.comm)
         solver.set_command_handler(self.command_manager.execute_commands)
@@ -504,6 +497,7 @@
                 host = "0.0.0.0" if idx == -1 else addr[:idx]
                 port = int(addr[idx+1:])
                 self.command_manager.add_interface(XMLRPCInterface((host,port)).start)
+        
             # python MultiProcessing interface
             if self.options.multiproc:
                 from pysph.solver.solver_interfaces import MultiprocessingInterface
