--- conflicted
+++ resolved
@@ -367,13 +367,8 @@
             for o in opt:
                 self.add_option(o)
 
-<<<<<<< HEAD
     def set_solver(self, solver, callable=None,
                    variable_h=False, min_cell_size=-1, **kwargs):
-=======
-    def set_solver(self, solver, create_particles=None, var_h=False, min_cell_size=-1,
-                   **kwargs):
->>>>>>> 2ad5799b
         """Set the application's solver.  This will call the solver's
         `setup_integrator` method.
 
@@ -403,19 +398,11 @@
 
         Parameters
         ----------
-<<<<<<< HEAD
         callable : callable or None
             If supplied, particles will be created for the solver using the
             particle arrays returned by the callable. Else particles for the
             solver need to be set before calling this method
         variable_h : bool
-=======
-        create_particles : callable or None
-            If supplied, particles will be created for the solver using the
-            particle arrays returned by the callable. Else particles for the
-            solver need to be set before calling this method
-        var_h : bool
->>>>>>> 2ad5799b
             If the particles created using create_particles have variable h
         min_cell_size : float
             minimum cell size for particles created using min_cell_size
@@ -426,14 +413,9 @@
             self.add_option(solver_opts)
         self._process_command_line()
 
-<<<<<<< HEAD
         if callable:
             self._create_particles(variable_h, callable, min_cell_size,
                                    **kwargs)
-=======
-        if create_particles:
-            self.particles = self._create_particles(var_h, create_particles, min_cell_size, **kwargs)
->>>>>>> 2ad5799b
 
         self._solver.setup_solver(self.options.__dict__)
 
@@ -443,6 +425,9 @@
         tf = self.options.final_time
         if tf is not None:
             solver.set_final_time(tf)
+
+        # set the rank for the solver
+        solver.rank = self.rank
 
         #setup the solver output file name
         fname = self.options.output
