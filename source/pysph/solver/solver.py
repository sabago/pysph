""" An implementation of a general solver base class """

import os
from utils import PBar, savez_compressed, savez
import numpy
from cl_utils import get_cl_devices, HAS_CL, create_some_context

import pysph.base.api as base

from pysph.sph.kernel_correction import KernelCorrectionManager
from pysph.sph.sph_calc import SPHCalc, CLCalc
import pysph.sph.api as sph

from sph_equation import SPHOperation, SPHIntegration

from integrator import EulerIntegrator
from cl_integrator import CLEulerIntegrator

from time_step_functions import TimeStep

if HAS_CL:
    import pyopencl as cl

import logging
logger = logging.getLogger()

Fluids = base.ParticleType.Fluid

class Solver(object):
    """ Base class for all PySPH Solvers

    **Attributes**
    
    - particles -- the particle arrays to operate on

    - integrator_type -- the class of the integrator. This may be one of any 
      defined in solver/integrator.py

    - kernel -- the kernel to be used throughout the calculations. This may 
      need to be modified to handle several kernels.

    - operation_dict -- an internal structure indexing the operation id and 
      the corresponding operation as a dictionary

    - order -- a list of strings specifying the order of an SPH simulation.
    
    - t -- the internal time step counter

    - pre_step_functions -- a list of functions to be performed before stepping

    - post_step_functions -- a list of functions to execute after stepping

    - pfreq -- the output print frequency

    - dim -- the dimension of the problem

    - kernel_correction -- flag to indicate type of kernel correction.
      Defaults to -1 for no correction

    - pid -- the processor id if running in parallel

    - eps -- the epsilon value to use for XSPH stepping. 
      Defaults to -1 for no XSPH

    - position_stepping_operations -- the dictionary of position stepping 
      operations.
    
    """
    
    def __init__(self, dim, integrator_type):

        self.particles = None
        self.integrator_type = integrator_type
        self.dim = dim

        self.default_kernel = base.CubicSplineKernel(dim=dim)

        self.initialize()

        self.with_cl = False
        self.cl_integrator_types = {EulerIntegrator:CLEulerIntegrator}

        self.fname = self.__class__.__name__
        self.output_directory = self.fname+'_output'
        self.detailed_output = False

        # set the default rank to 0
        self.rank = 0

    def initialize(self):
        """ Perform basic initializations """

        self.particles = None
        self.operation_dict = {}
        self.order = []
        self.t = 0
        self.count = 0
        self.execute_commands = None

        self.pre_step_functions = []
        self.post_step_functions = []
        self.pfreq = 100

        self.kernel_correction = -1

        self.pid = None
        self.eps = -1

        self.position_stepping_operations = {}

        # the arrays to print
        self.arrays_to_print = []

        self.print_properties = ['x','u','m','h','p','rho',]

        if self.dim > 1:
            self.print_properties.extend(['y','v'])

        if self.dim > 2:
            self.print_properties.extend(['z','w'])

        # variable time step
        self.time_step_function = TimeStep()

    def switch_integrator(self, integrator_type):
        """ Change the integrator for the solver """

        if self.particles == None:
            raise RuntimeError, "There are no particles!"

        if self.with_cl:
            self.integrator_type = self.cl_integrator_types[integrator_type]

        else:
            self.integrator_type = integrator_type

        self.setup_integrator(self.particles)

    def add_operation_step(self, types, xsph=False, eps=0.5):
        
        """ Specify an acceptable list of types to step

        Parameters
        ----------
        types : a list of acceptable types eg Fluid, Solid

        Notes
        -----
        The types are defined in base/particle_types.py

        """
        updates = ['x','y','z'][:self.dim]

        id = 'step'
        
        self.add_operation(SPHIntegration(
            sph.PositionStepping, on_types=types, updates=updates, id=id,
            kernel=None)
                           )

    def add_operation_xsph(self, eps, hks=False):
        """ Set the XSPH operation if requested

        Parameters
        ----------
        eps : the epsilon value to use for XSPH stepping
        
        Notes
        -----
        The position stepping operation must be defined. This is because
        the XSPH operation is setup for those arrays that need stepping.

        The smoothing kernel used for this operation is the CubicSpline

        """       
        
        assert eps > 0, 'Invalid value for XSPH epsilon: %f' %(eps)
        self.eps = eps

        # create the xsph stepping operation
                
        id = 'xsph'
        err = "position stepping function does not exist!"
        assert self.operation_dict.has_key('step'), err

        types = self.operation_dict['step'].on_types
        updates = self.operation_dict['step'].updates

                           
        self.add_operation(SPHIntegration(

            sph.XSPHCorrection.withargs(eps=eps, hks=hks), from_types=types,
            on_types=types, updates=updates, id=id, kernel=self.default_kernel)

                           )

    def add_operation(self, operation, before=False, id=None):
        """ Add an SPH operation to the solver.

        Parameters
        ----------
        operation : the operation (:class:`SPHOperation`) to add
        before : flag to indicate insertion before an id. Defaults to False
        id : The id where to insert the operation. Defaults to None

        Notes
        -----
        An SPH operation typically represents a single equation written
        in SPH form. SPHOperation is defined in solver/sph_equation.py

        The id for the operation must be unique. An error is raised if an
        operation with the same id exists.

        Similarly, an error is raised if an invalid 'id' is provided 
        as an argument.

        Examples
        --------
        (1)        

        >>> solver.add_operation(operation)
        
        This appends an operation to the existing list. 

        (2)
        
        >>> solver.add_operation(operation, before=False, id=someid)
        
        Add an operation after an existing operation with id 'someid'

        (3)
        
        >>> solver.add_operation(operation, before=True, id=soleid)
        
        Add an operation before the operation with id 'someid'
        

        """
        err = 'Operation %s exists!'%(operation.id)
        assert operation.id not in self.order, err
        assert operation.id not in self.operation_dict.keys()

        self.operation_dict[operation.id] = operation
            
        if id:
            msg = 'The specified operation doesnt exist'
            assert self.operation_dict.has_key(id), msg  + ' in the calcs dict!'
            assert id in self.order, msg + ' in the order list!'

            if before:                
                self.order.insert(self.order.index(id), operation.id)

            else:
                self.order.insert(self.order.index(id)+1, operation.id)
            
        else:
            self.order.append(operation.id)

    def replace_operation(self, id, operation):
        """ Replace an operation.

        Parameters
        ----------
        id : the operation with id to replace
        operation : The replacement operation

        Notes
        -----
        The id to replace is taken from the provided operation. 
        
        An error is raised if the provided operation does not exist.

        """

        msg = 'The specified operation doesnt exist'
        assert self.operation_dict.has_key(id), msg  + ' in the op dict!'
        assert id in self.order, msg + ' in the order list!'

        self.operation_dict.pop(id)

        self.operation_dict[operation.id] = operation

        idx = self.order.index(id)
        self.order.insert(idx, operation.id)
        self.order.remove(id)

    def remove_operation(self, id_or_operation):
        """ Remove an operation with id

        Parameters
        ----------
        id_or_operation : the operation to remove

        Notes
        -----
        Remove an operation with either the operation object or the 
        operation id.

        An error is raised if the operation is invalid.
        
        """
        if type(id_or_operation) == str:
            id = id_or_operation
        else:
            id = id_or_operation.id

        assert id in self.operation_dict.keys(), 'id doesnt exist!'
        assert id in self.order, 'id doesnt exist!'

        self.order.remove(id)
        self.operation_dict.pop(id)

    def set_order(self, order):
        """ Install a new order 

        The order determines the manner in which the operations are
        executed by the integrator.

        The new order and existing order should match else, an error is raised

        """
        for equation_id in order:
            msg = '%s in order list does not exist!'%(equation_id)
            assert equation_id in self.order, msg
            assert equation_id in self.operation_dict.keys(), msg

        self.order = order

    def setup_position_step(self):
        """ Setup the position stepping for the solver """
        pass

    def setup_integrator(self, particles=None):
        """ Setup the integrator for the solver

        The solver's processor id is set if the in_parallel flag is set 
        to true.

        The order of the integrating calcs is determined by the solver's 
        order attribute.

        This is usually called at the start of a PySPH simulation.

        By default, the kernel correction manager is set for all the calcs.
        
        """
        
        if particles:
            self.particles = particles

            self.particles.kernel = self.default_kernel

            if particles.in_parallel:
                self.pid = particles.cell_manager.pid

            self.integrator = self.integrator_type(particles, calcs=[])

            # set the calcs for the integrator

            for equation_id in self.order:
                operation = self.operation_dict[equation_id]

                if operation.kernel is None:
                    operation.kernel = self.default_kernel
                
                calcs = operation.get_calcs(particles, operation.kernel)

                self.integrator.calcs.extend(calcs)

            if self.with_cl:
                self.integrator.setup_integrator(self.cl_context)
            else:
                self.integrator.setup_integrator()

            # Setup the kernel correction manager for each calc

            calcs = self.integrator.calcs
            particles.correction_manager = KernelCorrectionManager(
                calcs, self.kernel_correction)

    def append_particle_arrrays(self, arrays):
        """ Append the particle arrays to the existing particle arrays """

        if not self.particles:
            print 'Warning!, particles not defined'
            return
        
        for array in self.particles.arrays:
            array_name = array.name
            for arr in arrays:
                if array_name == arr.name:
                    array.append_parray(arr)

        self.setup_integrator(self.particles)

    def set_final_time(self, tf):
        """ Set the final time for the simulation """
        self.tf = tf

    def set_time_step(self, dt):
        """ Set the time step to use """
        self.dt = dt

    def set_print_freq(self, n):
        """ Set the output print frequency """
        self.pfreq = n

    def set_arrays_to_print(self, array_names=None):

        available_arrays = [array.name for array in self.particles.arrays]
        
        if array_names:
            for name in array_names:

                if not name in available_arrays:
                    raise RuntimeError("Array %s not availabe"%(name))
                
                array = self.particles.get_named_particle_array(name)
                self.arrays_to_print.append(array)
        else:
            self.arrays_to_print = self.particles.arrays

    def set_output_fname(self, fname):
        """ Set the output file name """
        self.fname = fname

    def set_output_printing_level(self, detailed_output):
        """ Set the output printing level """
        self.detailed_output = detailed_output

    def add_print_properties(self, props):
        """ Add a list of properties to print """
        for prop in props:
            if not prop in self.print_properties:
                self.print_properties.append(prop)

    def set_output_directory(self, path):
        """ Set the output directory """
        self.output_directory = path

    def set_kernel_correction(self, kernel_correction):
        """ Set the kernel correction manager for each calc """
        self.kernel_correction = kernel_correction
        
        for id in self.operation_dict:
            self.operation_dict[id].kernel_correction=kernel_correction

    def set_cl(self, with_cl=False):
        """ Set the flag to use OpenCL

        This option must be set after all operations are created so that
        we may switch the default SPHCalcs to CLCalcs.

        The solver must also setup an appropriate context which is used
        to setup the ParticleArrays on the device.
        
        """
        self.with_cl = with_cl

        if with_cl:
            if not HAS_CL:
                raise RuntimeWarning, "PyOpenCL not found!"

            for equation_id in self.order:
                operation = self.operation_dict[equation_id]

                # set the type of calc to use for the operation

                operation.calc_type = CLCalc

            # HACK. THE ONLY CL INTEGRATOR IS EULERINTEGRATOR

            #self.integrator_type = self.cl_integrator_types[
            #    self.integrator_type]
            self.integrator_type = CLEulerIntegrator

            # Setup the OpenCL context
            self.setup_cl()

    def set_command_handler(self, callable, command_interval=1):
        """ set the `callable` to be called at every `command_interval` iteration
        
        the `callable` is called with the solver instance as an argument
        """
        self.execute_commands = callable
        self.command_interval = command_interval

    def solve(self, show_progress=False):
        """ Solve the system

        Notes
        -----
        Pre-stepping functions are those that need to be called before
        the integrator is called. 

        Similarly, post step functions are those that are called after
        the stepping within the integrator.

        """
        self.count = 0

<<<<<<< HEAD
        dt = self.dt
=======
>>>>>>> 2ad5799b
        bt = (self.tf - self.t)/1000.0
        bcount = 0.0
        bar = PBar(1000, show=show_progress)

        dt = self.dt
        self.dump_output(dt, *self.print_properties)

        # set the time for the integrator
        self.integrator.t = self.t

        while self.t < self.tf:
            self.t += dt
            self.count += 1

            #update the particles explicitly

            self.particles.update()

            # perform any pre step functions
            
            for func in self.pre_step_functions:
                func.eval(self)

            # compute the local time step
            if not self.with_cl:
                dt = self.time_step_function.compute_time_step(self)

            # compute the global time step
            dt = self.compute_global_time_step(dt)
            
            logger.info("Time %f, time step %f, rank  %d"%(self.t, dt,
                                                           self.rank))

            # perform the integration and update the time

            self.integrator.integrate(dt)
            self.integrator.t += dt            

            # perform any post step functions
            
            for func in self.post_step_functions:
                func.eval(self)

            # dump output

            if self.count % self.pfreq == 0:
                self.dump_output(dt, *self.print_properties)

            bcount += self.dt/bt
            while bcount > 0:
                bar.update()
                bcount -= 1
        
            if self.execute_commands is not None:
                if self.count % self.command_interval == 0:
                    self.execute_commands(self)

        bar.finish()

    def compute_global_time_step(self, dt):

        if self.particles.in_parallel:
            props = {'dt':dt}
            glb_min, glb_max = self.particles.get_global_min_max(props)
            return glb_min['dt']
        else:
            return dt

    def dump_output(self, dt, *print_properties):
        """ Print output based on level of detail required
        
        The default detail level (low) is the integrator's calc's update 
        property for each named particle array.
        
        The higher detail level dumps all particle array properties.
        
        """

        if self.with_cl:
            self.particles.read_from_buffer()

        fname = self.fname + '_' 
        props = {}

        cell_size = None
        if not self.with_cl:
            cell_size = self.particles.cell_manager.cell_size

        if self.t == 0:
            arrays_to_print = self.particles.arrays
        else:
            arrays_to_print = self.arrays_to_print

        for pa in arrays_to_print:
            name = pa.name
            _fname = os.path.join(self.output_directory,
                                  fname + name + '_' + str(self.count) +'.npz')
            
            if self.detailed_output:
                savez(_fname, dt=dt, t=self.t, np=pa.num_real_particles,
                       cell_size=cell_size,**pa.properties)

            else:
                for prop in print_properties:
                    props[prop] = pa.get(prop)

                savez(_fname, dt=dt, t=self.t, cell_size=cell_size, 
                      np = pa.num_real_particles, **props)

    def load_output(self, time):
        """ load particle data from dumped output file

        Parameters
        ----------
        time : string
            The time from which to load the data. If time is '?' then list of
            available time data files is returned and if time is '*' then the
            latest available data file is used

        Notes
        -----
        Data is loaded from the :py:attr:`output_directory` using the same format
        as stored by the :py:meth:`dump_output` method.
        Proper functioning required that all the relevant properties of arrays be
        dumped

        """
        if time == '?':
            l = [i.rsplit('_',1)[1][:-4] for i in os.listdir(self.output_directory) if i.startswith(self.fname) and i.endswith('.npz')]
            return sorted(set(l), key=float)
        elif time == '*':
            l = [i.rsplit('_',1)[1][:-4] for i in os.listdir(self.output_directory) if i.startswith(self.fname) and i.endswith('.npz')]
            l = sorted(set(l), key=float)
            time = l[-1]

        for pa in self.particles.arrays:
            name = pa.name
            
            data = numpy.load(os.path.join(self.output_directory, self.fname+'_'+name+'_'+time+'.npz'))

            cleared = False
            for prop, val in data.iteritems():
                if val.ndim==0: # constants become 0 dim arrays
                    pa.constants[prop] = val
                else:
                    if not cleared and len(val) != pa.get_number_of_particles():
                        idx = base.LongArray(pa.get_number_of_particles())
                        idxn = idx.get_npy_array()
                        idxn[:] = range(pa.get_number_of_particles())
                        pa.remove_particles(idx)
                        cleared = True
                    
                    pa.add_property(dict(name=prop, data=val))

        self.t = float(time)

    def setup_cl(self):
        """ Setup the OpenCL context and other initializations """

        if HAS_CL:
            self.cl_context = create_some_context()

    def get_options(self, opt_parser):
        """ Implement this to add additional options for the application """
        pass

    def setup_solver(self, options=None):
        """ Implement the basic solvers here 

        All subclasses of Solver may implement this function to add the 
        necessary operations for the problem at hand.

        Look at solver/fluid_solver.py for an example.

        Parameters
        ----------
        options : dict
            options set by the user using commandline (there is no guarantee
            of existence of any key)
        """
        pass 

############################################################################<|MERGE_RESOLUTION|>--- conflicted
+++ resolved
@@ -422,7 +422,7 @@
 
     def set_output_fname(self, fname):
         """ Set the output file name """
-        self.fname = fname
+        self.fname = fname    
 
     def set_output_printing_level(self, detailed_output):
         """ Set the output printing level """
@@ -499,15 +499,11 @@
         """
         self.count = 0
 
-<<<<<<< HEAD
         dt = self.dt
-=======
->>>>>>> 2ad5799b
         bt = (self.tf - self.t)/1000.0
         bcount = 0.0
         bar = PBar(1000, show=show_progress)
 
-        dt = self.dt
         self.dump_output(dt, *self.print_properties)
 
         # set the time for the integrator
