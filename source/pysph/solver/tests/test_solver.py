""" Tests for the solver """

import pysph.base.api as base
import pysph.solver.api as solver
import pysph.sph.api as sph

import tempfile
import shutil

import unittest
import numpy

Fluids = base.ParticleType.Fluid
Solids = base.ParticleType.Solid

class SolverTestCase(unittest.TestCase):
    """ A default solver test case.

    Setup:
    ------
    
    A dummy fluid solver is constructed to test the various functions 
    in solver/solver.py

    Tested Functions:
    -----------------
    
    (a) add_operation
    (b) replace_operation
    (c) remove operation
    (d) set_order
    (e) add_operation_step
    (f) setup_integrator
    (g) add_operation_xsph
    
    """
    def setUp(self):
        """ A Dummy fluid solver is created with the following operations

        (i)  -- Equation of State
        (ii) -- Density Rate
        (iii)-- Momentum Equation Pressure Gradient
        (iv) -- Momentum Equation Viscosity 
        
        """
        self.kernel = kernel = base.CubicSplineKernel(dim = 2)

        self.solver = s = solver.Solver(dim=2,
                                        integrator_type=solver.EulerIntegrator)

        s.default_kernel = kernel

        self.particles = base.Particles(arrays=[base.get_particle_array()])

        # Create some replacement operations
        
        self.visc = solver.SPHIntegration(

            sph.MorrisViscosity, on_types=[Fluids],
            from_types = [Fluids, Solids], updates=['u','v'], id='visc'
            
            )

        self.summation_density = solver.SPHOperation(

            sph.SPHRho, on_types=[Fluids, Solids],
            updates=['rho'], id='sd'

            )

    def setup_solver(self):

        s = self.solver

        # Add the default operations

        s.add_operation(solver.SPHOperation(
                
                sph.TaitEquation.withargs(1,1), on_types = [Fluids, Solids],
                updates=['p','cs'], id = 'eos')

                             )
                
        s.add_operation(solver.SPHIntegration(
                
                sph.SPHDensityRate, on_types=[Fluids, Solids],
                from_types=[Fluids, Solids], updates=['rho'], id='density_rate')
                             
                             )


        s.add_operation(solver.SPHIntegration(
                
                sph.SPHPressureGradient, on_types=[Fluids],
                from_types=[Fluids, Solids], updates=['u','v'], id='pgrad')

                             )

        s.add_operation(solver.SPHIntegration(

                sph.MonaghanArtificialVsicosity, on_types=[Fluids],
                from_types=[Fluids, Solids], updates=['u','v'], id='avisc')

                             )

    def test_constructor(self):
        """ Test for the construction of the solver """
        
        s = self.solver

        self.assertEqual(s.particles, None)
        
        self.assertEqual(s.default_kernel, self.kernel)

        self.assertEqual(s.operation_dict, {})
        
        self.assertEqual(s.order, [])

        self.assertEqual(s.t, 0.0)

        self.assertEqual(s.pre_step_functions, [])

        self.assertEqual(s.post_step_functions, [])

        self.assertEqual(s.pfreq, 100)

        self.assertEqual(s.dim, 2)
        
        self.assertEqual(s.kernel_correction, -1)

        self.assertEqual(s.pid, None)

        self.assertEqual(s.eps, -1)

    def test_setup_solver(self):
        """ Test setting up of the solver """
        
        self.setup_solver()

        s = self.solver

        order = s.order

        self.assertEqual(order, ['eos', 'density_rate', 'pgrad','avisc'])

    def test_remove_operation(self):
        """ Remove an operation """

        self.setup_solver()

        s = self.solver

        # Remove the avisc operation
        
        s.remove_operation('avisc')

        order = s.order

        self.assertEqual(order , ['eos', 'density_rate', 'pgrad'])

    def test_add_operation(self):
        
        self.setup_solver()

        s = self.solver

        # add a viscosity operation

        s.add_operation(self.visc)
        
        order = s.order
        
        self.assertEqual(order, ['eos','density_rate','pgrad','avisc','visc'])

        # remove the added operation

        s.remove_operation(self.visc)

        order = s.order

        self.assertEqual(order, ['eos','density_rate','pgrad','avisc'])

        # add the viscosity operation before avisc

        s.add_operation(self.visc, before=True, id='avisc')

        order = s.order
        
        self.assertEqual(order, ['eos','density_rate','pgrad', 'visc', 'avisc'])

        # remove the added operation

        s.remove_operation(self.visc)

        # add the viscosity operation after avisc

        s.add_operation(self.visc, before=False, id='avisc')

        order = s.order
        
        self.assertEqual(order, ['eos','density_rate','pgrad', 'avisc', 'visc'])


    def test_replace_operation(self):
        """ Nothing to write really! """
        
        self.setup_solver()

        s = self.solver

        s.replace_operation('avisc', self.visc)

        order = s.order

        self.assertEqual(order, ['eos','density_rate','pgrad', 'visc'])

    def test_step_operation(self):
        """ Test the stepping functions """

        self.setup_solver()
        
        s = self.solver

        s.add_operation_step(types=[Fluids])

        op = s.operation_dict['step']

        self.assertEqual(op.updates, ['x','y'])

        self.assertEqual(op.function.get_func_class(), sph.PositionStepping)

    def test_xsph_operation(self):
        """ Test for adding the XSPH function """

        self.setup_solver()

        s = self.solver

        s.add_operation_step(types=[Fluids])

        s.add_operation_xsph(eps = 0.5)

        op = s.operation_dict['xsph']

        self.assertEqual(op.on_types, [Fluids])
        
        self.assertEqual(op.from_types, [Fluids])

        self.assertEqual(op.updates, ['x','y'])

        self.assertEqual(op.function.get_func_class(), sph.XSPHCorrection)

    def test_setup_integrator(self):
        """ Test the setting up of the integrator """

        self.setup_solver()
        
        s = self.solver

        s.add_operation_step(types=[Fluids])

        s.add_operation_xsph(eps = 0.5)
        
        s.setup_integrator(self.particles)

        i = s.integrator

        calcs = i.calcs

        self.assertEqual(len(calcs), 6)

<<<<<<< HEAD
=======
        self.assertEqual(len(pcalcs), 2)

    def test_load_output(self):
        
        self.setup_solver()
        s = self.solver
        s.particles = self.particles
        d = tempfile.mkdtemp()
        s.output_directory = d
        s.detailed_output = True
        s.fname = 'temp_solver'
        s.dt = 0

        x = numpy.arange(10)
        pa = base.get_particle_array(name='pa', x=x)
        #pa = base.ParticleArray(name='pa')
        pa.add_property(dict(name='q', data=-x))
        s.particles.arrays[0] = pa
        
        old_props = {}
        for name,prop in s.particles.arrays[0].properties.iteritems():
            old_props[name] = prop.get_npy_array().copy()

        s.dump_output()
        pa.q = pa.x = pa.z
        s.load_output('*')

        try:
            for name,prop in s.particles.arrays[0].properties.iteritems():
                self.assertTrue(numpy.allclose(prop,old_props[name]),
                                msg='prop:%s\nold:%s, new:%s'%(name,old_props[name], pa.get(name)))

            pa = s.particles.arrays[0] = base.get_particle_array(name='pa', x=[], q=[])
            s.load_output('*')
            for name,prop in old_props.iteritems():
                self.assertTrue(numpy.allclose(prop,pa.get(name)),
                                msg='prop:%s\nold:%s,new:%s'%(name,prop,pa.get(name)))
        finally:
            shutil.rmtree(d, True)


>>>>>>> 2a35be1c
if __name__ == '__main__':
    unittest.main()
<|MERGE_RESOLUTION|>--- conflicted
+++ resolved
@@ -269,10 +269,6 @@
 
         self.assertEqual(len(calcs), 6)
 
-<<<<<<< HEAD
-=======
-        self.assertEqual(len(pcalcs), 2)
-
     def test_load_output(self):
         
         self.setup_solver()
@@ -312,6 +308,5 @@
             shutil.rmtree(d, True)
 
 
->>>>>>> 2a35be1c
 if __name__ == '__main__':
     unittest.main()
