--- conflicted
+++ resolved
@@ -1,4 +1,3 @@
-#cython cdivision=True
 # standard imports
 import logging
 logger = logging.getLogger()
@@ -53,13 +52,7 @@
     real_val = -0.5, step = 1.0 --> real_val = -1
     
     """
-    cdef int ret_val
-
-    #if real_val < 0.0:
-    #    ret_val =  <int>(real_val/step) - 1
-    #else:
-    #    ret_val =  <int>(real_val/step)
-    ret_val = <int>floor( real_val/step )
+    cdef int ret_val = <int>floor( real_val/step )
 
     return ret_val
 
@@ -82,8 +75,8 @@
     
     """
     cdef cIntPoint p = cIntPoint(real_to_int(pnt.x, cell_size),
-                                 real_to_int(pnt.y, cell_size),
-                                 real_to_int(pnt.z, cell_size))
+                        real_to_int(pnt.y, cell_size),
+                        real_to_int(pnt.z, cell_size))
     return p
 
 def py_construct_immediate_neighbor_list(IntPoint cell_id, neighbor_list,
@@ -109,17 +102,10 @@
         for j in range(-distance, distance+1):
             p.y = cell_id.y + j
             for k in range(-distance, distance+1):
-<<<<<<< HEAD
-                PyList_Append( cell_list, IntPoint_new(cell_id.x+i,
-                                                       cell_id.y+j,
-                                                       cell_id.z+k))
-
-=======
                 p.z = cell_id.z + k
                 #cell_list.append(IntPoint_new(cell_id.x+i, cell_id.y+j,
                 #                          cell_id.z+k))
                 ret.push_back(p)
->>>>>>> 454633c5
     if not include_self:
         ret[n//2] = ret[n-1]
         ret.pop_back()
@@ -210,7 +196,7 @@
 # `Cell` class.
 ###############################################################################
 cdef class Cell:
-    
+
     # Defined in the .pxd file
 
     # cdef public CellManager cell_manager
@@ -257,8 +243,7 @@
 
     def __init__(self, IntPoint id, CellManager cell_manager=None, double
                  cell_size=0.1, int jump_tolerance=1):
-        """ Constructor.
-        """
+
         self.id = IntPoint_new(id.x, id.y, id.z)
 
         self.cell_size = cell_size
@@ -282,13 +267,6 @@
                     self.get_number_of_particles())
 
     cpdef set_cell_manager(self, CellManager cell_manager):
-        """ Set the cell manager and related data.
-
-        The "related data" refers to the particle arrays being binned
-        and the corresponding index lists
-
-        """
-        
         self.cell_manager = cell_manager
 
         if self.index_lists is None:
@@ -299,13 +277,12 @@
             self.index_lists[:] =[]
         else:
             self.arrays_to_bin[:] = self.cell_manager.arrays_to_bin
+            self.num_arrays = len(self.arrays_to_bin)
             self.coord_x = self.cell_manager.coord_x
             self.coord_y = self.cell_manager.coord_y
             self.coord_z = self.cell_manager.coord_z
             self._init_index_lists()
-
-        self.num_arrays = len(self.arrays_to_bin)
-                         
+            
     cpdef get_centroid(self, Point centroid):
         """ Get the centroid of the cell.
 
@@ -375,8 +352,8 @@
         
         for i in range(self.num_arrays):
             
-            #parray = self.arrays_to_bin[i]
-            parray = <ParticleArray>PyList_GetItem( self.arrays_to_bin, i )
+            parray = self.arrays_to_bin[i]
+            #parray = <ParticleArray>PyList_GetItem( self.arrays_to_bin, i )
             
             # do nothing if the particle array has not changed
 
@@ -389,10 +366,6 @@
             ya = parray.get_carray(self.coord_y)
             za = parray.get_carray(self.coord_z)
             
-            #x = xa.get_data_ptr()
-            #y = ya.get_data_ptr()
-            #z = za.get_data_ptr()
-
             index_array = self.index_lists[i]
 
             to_remove.reset()
@@ -434,11 +407,6 @@
                         cell = self.get_new_sibling( id )
                         data[id.copy()] = cell
 
-                    #cell = data.get(id)
-                    #if cell is None:
-                    #    cell = self.get_new_sibling(id)
-                    #    data[id.copy()] = cell
-                        
                     cell_index_array = cell.index_lists[i]
                     cell_index_array.append( particle_id )
 
@@ -457,11 +425,11 @@
         arrays exist. 
         
         """
-        cdef int i, num_arrays
+        cdef LongArray arr
+        cdef int i
+
+        cdef int num_arrays = self.num_arrays
         cdef long num_particles = 0
-        cdef LongArray arr
-
-        num_arrays = len(self.index_lists)
         
         for i in range(num_arrays):
             arr = self.index_lists[i]
@@ -491,10 +459,10 @@
         particles in the particle array.
 
         """
-        cdef LongArray source_array, dest_array
+        cdef LongArray dest_array, source_array
         cdef ParticleArray parr
         cdef int i, j, id, np
-        
+
         cdef int num_arrays = self.num_arrays
         
         for i in range(num_arrays):
@@ -506,13 +474,13 @@
 
             for j from 0 <= j < source_array.length:
                 id = source_array.get(j)
-                self.check_particle_id( id, np )
+                self.check_particle_id(id, np)
                 dest_array.append(id)
 
         return 0
 
     cpdef int clear(self) except -1:
-        """ Clear the index_lists """
+        """Clear the index_lists"""
         self.index_lists[:] = []   
         return 0
 
@@ -532,7 +500,8 @@
         index_array.extend(indices.get_npy_array())
         
     cpdef get_particle_ids(self, list particle_id_list):
-        """ Get the particle indices corresponding to arrays_to_bin  
+        """
+        Get the particle indices corresponding to arrays_to_bin  
 
         Parameters:
         -----------
@@ -541,17 +510,15 @@
         """
 
         cdef LongArray source, dest
+        cdef int i = 0
 
         cdef int num_arrays = self.num_arrays
-        cdef int i = 0
 
         if len(particle_id_list) == 0:
             for i in range(num_arrays):
-                #particle_id_list.append(LongArray())
                 PyList_Append( particle_id_list, LongArray() )
         
         for i in range(num_arrays):
-
             dest = particle_id_list[i]
             source = self.index_lists[i]
 
@@ -573,13 +540,12 @@
             
         """
         cdef LongArray source, dest
-
-        cdef int num_arrays = len(self.arrays_to_bin)
         cdef int i = 0
+
+        cdef int num_arrays = self.num_arrays
 
         if len(particle_id_list) == 0:
             for i in range(num_arrays):
-                #particle_id_list.append(LongArray(0))
                 PyList_Append( particle_id_list, LongArray() )
                 
         if particle_counts.length == 0:
@@ -595,12 +561,12 @@
             particle_counts.data[i] += source.length
      
     cpdef clear_indices(self, int parray_id):
-        """ Clear the particles ids of parray_id stored in the cells. """
+        """Clear the particles ids of parray_id stored in the cells."""
         cdef LongArray index_array = self.index_lists[parray_id]
         index_array.reset()
 
     cdef _init_index_lists(self):
-        """ Initialize the index_lists.
+        """initialize the index_lists.
 
         An empty LongArray is created for each ParticleArray in 
         `arrays_to_bin`
@@ -612,15 +578,14 @@
         if self.cell_manager is None:
             return
 
-        num_arrays = len(self.arrays_to_bin)
+        num_arrays = self.num_arrays
         self.index_lists[:] = []
         
         for i in range(num_arrays):
             self.index_lists.append(LongArray())
 
-    def check_particle_id( self, int id, int num_particles ):
+    def check_particle_id(self, int id, int num_particles):
         """ Sanity check on the particle index """
-
         if id >= num_particles or id < 0:
             msg = 'trying to add invalid particle\n'
             msg += 'num_particles : %d\n'%(num_particles)
@@ -1267,6 +1232,7 @@
             self.jump_tolerance):
             
             msg = 'Particle moved by more than one cell width\n'
+            #msg += 'Point (%f, %f, %f)\n'%(pnt.x, pnt.y, pnt.z)
             msg += 'self id : (%d, %d, %d)\n'%(myid.x, myid.y,
                                                myid.z)
             msg += 'new id  : (%d, %d, %d)\n'%(newid.x, newid.y, newid.z)
